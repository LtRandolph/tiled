/*
 * propertybrowser.cpp
 * Copyright 2013, Thorbjørn Lindeijer <thorbjorn@lindeijer.nl>
 *
 * This file is part of Tiled.
 *
 * This program is free software; you can redistribute it and/or modify it
 * under the terms of the GNU General Public License as published by the Free
 * Software Foundation; either version 2 of the License, or (at your option)
 * any later version.
 *
 * This program is distributed in the hope that it will be useful, but WITHOUT
 * ANY WARRANTY; without even the implied warranty of MERCHANTABILITY or
 * FITNESS FOR A PARTICULAR PURPOSE.  See the GNU General Public License for
 * more details.
 *
 * You should have received a copy of the GNU General Public License along with
 * this program. If not, see <http://www.gnu.org/licenses/>.
 */

#include "propertybrowser.h"

#include "changelayer.h"
#include "changeimagelayerposition.h"
#include "changeimagelayerproperties.h"
#include "changemapobject.h"
#include "changemapproperty.h"
#include "changeobjectgroupproperties.h"
#include "changeproperties.h"
#include "changetile.h"
#include "changetileimagesource.h"
#include "changetileprobability.h"
#include "flipmapobjects.h"
#include "imagelayer.h"
#include "map.h"
#include "mapdocument.h"
#include "mapobject.h"
#include "movemapobject.h"
#include "objectgroup.h"
#include "preferences.h"
#include "replacetileset.h"
#include "resizemapobject.h"
#include "renamelayer.h"
#include "renameterrain.h"
#include "rotatemapobject.h"
#include "terrain.h"
#include "tile.h"
#include "tilelayer.h"
#include "tilesetchanges.h"
#include "tilesetdocument.h"
#include "tilesetformat.h"
#include "tilesetmanager.h"
#include "tilesetterrainmodel.h"
#include "utils.h"
#include "varianteditorfactory.h"
#include "variantpropertymanager.h"

#include <QtGroupPropertyManager>

#include <QCoreApplication>
#include <QDebug>
#include <QKeyEvent>
#include <QMessageBox>

namespace Tiled {
namespace Internal {

PropertyBrowser::PropertyBrowser(QWidget *parent)
    : QtTreePropertyBrowser(parent)
    , mUpdating(false)
    , mObject(nullptr)
    , mDocument(nullptr)
    , mMapDocument(nullptr)
    , mVariantManager(new VariantPropertyManager(this))
    , mGroupManager(new QtGroupPropertyManager(this))
    , mCustomPropertiesGroup(nullptr)
{
    VariantEditorFactory *variantEditorFactory = new VariantEditorFactory(this);

    setFactoryForManager(mVariantManager, variantEditorFactory);
    setResizeMode(ResizeToContents);
    setRootIsDecorated(false);
    setPropertiesWithoutValueMarked(true);
    setAllowMultiSelection(true);

    mStaggerAxisNames.append(tr("X"));
    mStaggerAxisNames.append(tr("Y"));

    mStaggerIndexNames.append(tr("Odd"));
    mStaggerIndexNames.append(tr("Even"));

    mOrientationNames.append(QCoreApplication::translate("Tiled::Internal::NewMapDialog", "Orthogonal"));
    mOrientationNames.append(QCoreApplication::translate("Tiled::Internal::NewMapDialog", "Isometric"));
    mOrientationNames.append(QCoreApplication::translate("Tiled::Internal::NewMapDialog", "Isometric (Staggered)"));
    mOrientationNames.append(QCoreApplication::translate("Tiled::Internal::NewMapDialog", "Hexagonal (Staggered)"));

    mTilesetOrientationNames.append(mOrientationNames.at(0));
    mTilesetOrientationNames.append(mOrientationNames.at(1));

    mLayerFormatNames.append(QCoreApplication::translate("PreferencesDialog", "XML"));
    mLayerFormatNames.append(QCoreApplication::translate("PreferencesDialog", "Base64 (uncompressed)"));
    mLayerFormatNames.append(QCoreApplication::translate("PreferencesDialog", "Base64 (gzip compressed)"));
    mLayerFormatNames.append(QCoreApplication::translate("PreferencesDialog", "Base64 (zlib compressed)"));
    mLayerFormatNames.append(QCoreApplication::translate("PreferencesDialog", "CSV"));

    mRenderOrderNames.append(QCoreApplication::translate("PreferencesDialog", "Right Down"));
    mRenderOrderNames.append(QCoreApplication::translate("PreferencesDialog", "Right Up"));
    mRenderOrderNames.append(QCoreApplication::translate("PreferencesDialog", "Left Down"));
    mRenderOrderNames.append(QCoreApplication::translate("PreferencesDialog", "Left Up"));

    mFlippingFlagNames.append(tr("Horizontal"));
    mFlippingFlagNames.append(tr("Vertical"));

    mDrawOrderNames.append(tr("Top Down"));
    mDrawOrderNames.append(tr("Manual"));

    connect(mVariantManager, SIGNAL(valueChanged(QtProperty*,QVariant)),
            SLOT(valueChanged(QtProperty*,QVariant)));

    connect(variantEditorFactory, &VariantEditorFactory::resetProperty,
            this, &PropertyBrowser::resetProperty);

    connect(Preferences::instance(), &Preferences::objectTypesChanged,
            this, &PropertyBrowser::objectTypesChanged);
}

void PropertyBrowser::setObject(Object *object)
{
    if (mObject == object)
        return;

    removeProperties();
    mObject = object;

    addProperties();
}

void PropertyBrowser::setDocument(Document *document)
{
    MapDocument *mapDocument = qobject_cast<MapDocument*>(document);
    TilesetDocument *tilesetDocument = qobject_cast<TilesetDocument*>(document);

    if (mDocument == document)
        return;

    if (mDocument) {
        mDocument->disconnect(this);
        if (mTilesetDocument)
            mTilesetDocument->terrainModel()->disconnect(this);
    }

    mDocument = document;
    mMapDocument = mapDocument;
    mTilesetDocument = tilesetDocument;

    if (mapDocument) {
        connect(mapDocument, SIGNAL(mapChanged()),
                SLOT(mapChanged()));
        connect(mapDocument, SIGNAL(objectsChanged(QList<MapObject*>)),
                SLOT(objectsChanged(QList<MapObject*>)));
        connect(mapDocument, SIGNAL(objectsTypeChanged(QList<MapObject*>)),
                SLOT(objectsTypeChanged(QList<MapObject*>)));
        connect(mapDocument, &MapDocument::layerChanged,
                this, &PropertyBrowser::layerChanged);
        connect(mapDocument, SIGNAL(objectGroupChanged(ObjectGroup*)),
                SLOT(objectGroupChanged(ObjectGroup*)));
        connect(mapDocument, SIGNAL(imageLayerChanged(ImageLayer*)),
                SLOT(imageLayerChanged(ImageLayer*)));
        connect(mapDocument, &MapDocument::tileTypeChanged,
                this, &PropertyBrowser::tileTypeChanged);

        connect(mapDocument, &MapDocument::selectedObjectsChanged,
                this, &PropertyBrowser::selectedObjectsChanged);
    }

    if (tilesetDocument) {
        connect(tilesetDocument, &TilesetDocument::tilesetNameChanged,
                this, &PropertyBrowser::tilesetChanged);
        connect(tilesetDocument, &TilesetDocument::tilesetTileOffsetChanged,
                this, &PropertyBrowser::tilesetChanged);
        connect(tilesetDocument, &TilesetDocument::tilesetChanged,
                this, &PropertyBrowser::tilesetChanged);

        connect(tilesetDocument, &TilesetDocument::tileProbabilityChanged,
                this, &PropertyBrowser::tileChanged);
        connect(tilesetDocument, &TilesetDocument::tileImageSourceChanged,
                this, &PropertyBrowser::tileChanged);
        connect(tilesetDocument, &TilesetDocument::tileTypeChanged,
                this, &PropertyBrowser::tileTypeChanged);

        connect(tilesetDocument, &TilesetDocument::selectedTilesChanged,
                this, &PropertyBrowser::selectedTilesChanged);

        TilesetTerrainModel *terrainModel = tilesetDocument->terrainModel();
        connect(terrainModel, &TilesetTerrainModel::terrainChanged,
                this, &PropertyBrowser::terrainChanged);
    }

    if (document) {
        // For custom properties:
        connect(document, &Document::propertyAdded,
                this, &PropertyBrowser::propertyAdded);
        connect(document, &Document::propertyRemoved,
                this, &PropertyBrowser::propertyRemoved);
        connect(document, &Document::propertyChanged,
                this, &PropertyBrowser::propertyChanged);
        connect(document, &Document::propertiesChanged,
                this, &PropertyBrowser::propertiesChanged);
    }
}

bool PropertyBrowser::isCustomPropertyItem(const QtBrowserItem *item) const
{
    return item && mPropertyToId[item->property()] == CustomProperty;
}

/**
 * Returns whether the given list of \a items are all custom properties.
 */
bool PropertyBrowser::allCustomPropertyItems(const QList<QtBrowserItem *> &items) const
{
    for (QtBrowserItem *item : items)
        if (mPropertyToId[item->property()] != CustomProperty)
            return false;

    return true;
}

void PropertyBrowser::editCustomProperty(const QString &name)
{
    QtVariantProperty *property = mNameToProperty.value(name);
    if (!property)
        return;

    const QList<QtBrowserItem*> propertyItems = items(property);
    if (!propertyItems.isEmpty())
        editItem(propertyItems.first());
}

bool PropertyBrowser::event(QEvent *event)
{
    if (event->type() == QEvent::LanguageChange)
        retranslateUi();

    if (event->type() == QEvent::ShortcutOverride) {
        if (static_cast<QKeyEvent *>(event)->key() == Qt::Key_Tab) {
            if (editedItem()) {
                event->accept();
                return true;
            }
        }
    }

    return QtTreePropertyBrowser::event(event);
}

void PropertyBrowser::mapChanged()
{
    if (mObject == mMapDocument->map())
        updateProperties();
}

void PropertyBrowser::objectsChanged(const QList<MapObject *> &objects)
{
    if (mObject && mObject->typeId() == Object::MapObjectType)
        if (objects.contains(static_cast<MapObject*>(mObject)))
            updateProperties();
}

void PropertyBrowser::objectsTypeChanged(const QList<MapObject *> &objects)
{
    if (mObject && mObject->typeId() == Object::MapObjectType)
        if (objects.contains(static_cast<MapObject*>(mObject)))
            updateCustomProperties();
}

void PropertyBrowser::layerChanged(Layer *layer)
{
    if (mObject == layer)
        updateProperties();
}

void PropertyBrowser::objectGroupChanged(ObjectGroup *objectGroup)
{
    if (mObject == objectGroup)
        updateProperties();
}

void PropertyBrowser::imageLayerChanged(ImageLayer *imageLayer)
{
    if (mObject == imageLayer)
        updateProperties();
}

void PropertyBrowser::tilesetChanged(Tileset *tileset)
{
    if (mObject == tileset) {
        updateProperties();
        updateCustomProperties();   // Tileset may have been swapped
    }
}

void PropertyBrowser::tileChanged(Tile *tile)
{
    if (mObject == tile)
        updateProperties();
}

void PropertyBrowser::tileTypeChanged(Tile *tile)
{
    if (mObject == tile) {
        updateProperties();
        updateCustomProperties();
    } else if (mObject && mObject->typeId() == Object::MapObjectType) {
        auto mapObject = static_cast<MapObject*>(mObject);
        if (mapObject->cell().tile() == tile && mapObject->type().isEmpty())
            updateProperties();
    }
}

void PropertyBrowser::terrainChanged(Tileset *tileset, int index)
{
    if (mObject == tileset->terrain(index))
        updateProperties();
}

static QVariant predefinedPropertyValue(Object *object, const QString &name)
{
    QString objectType;

    switch (object->typeId()) {
    case Object::TileType:
        objectType = static_cast<Tile*>(object)->type();
        break;
    case Object::MapObjectType: {
        auto mapObject = static_cast<MapObject*>(object);
        objectType = mapObject->type();

        if (Tile *tile = mapObject->cell().tile()) {
            if (tile->hasProperty(name))
                return tile->property(name);

            if (objectType.isEmpty())
                objectType = tile->type();
        }
        break;
    }
    case Object::LayerType:
    case Object::MapType:
    case Object::TerrainType:
    case Object::TilesetType:
        break;
    }

    if (objectType.isEmpty())
        return QVariant();

    const ObjectTypes objectTypes = Preferences::instance()->objectTypes();
    for (const ObjectType &type : objectTypes) {
        if (type.name == objectType)
            if (type.defaultProperties.contains(name))
                return type.defaultProperties.value(name);
    }

    return QVariant();
}

static bool anyObjectHasProperty(const QList<Object*> &objects, const QString &name)
{
    for (Object *obj : objects) {
        if (obj->hasProperty(name))
            return true;
    }
    return false;
}

static bool propertyValueAffected(Object *currentObject,
                                  Object *changedObject,
                                  const QString &propertyName)
{
    if (currentObject == changedObject)
        return true;

    // Changed property may be inherited
    if (currentObject && currentObject->typeId() == Object::MapObjectType && changedObject->typeId() == Object::TileType) {
        auto tile = static_cast<MapObject*>(currentObject)->cell().tile();
        if (tile == changedObject && !currentObject->hasProperty(propertyName))
            return true;
    }

    return false;
}

static bool objectPropertiesRelevant(Document *document, Object *object)
{
    auto currentObject = document->currentObject();
    if (!currentObject)
        return false;

    if (currentObject == object)
        return true;

    if (currentObject->typeId() == Object::MapObjectType)
        if (static_cast<MapObject*>(currentObject)->cell().tile() == object)
            return true;

    if (document->currentObjects().contains(object))
        return true;

    return false;
}

void PropertyBrowser::propertyAdded(Object *object, const QString &name)
{
    if (!objectPropertiesRelevant(mDocument, object))
        return;
    if (mNameToProperty.contains(name)) {
        if (propertyValueAffected(mObject, object, name))
            setCustomPropertyValue(mNameToProperty[name], object->property(name));
    } else {
        QVariant value;
        if (mObject->hasProperty(name))
            value = mObject->property(name);
        else
            value = predefinedPropertyValue(mObject, name);

        createCustomProperty(name, value);
    }
    updateCustomPropertyColor(name);
}

void PropertyBrowser::propertyRemoved(Object *object, const QString &name)
{
    auto property = mNameToProperty.value(name);
    if (!property)
        return;
    if (!objectPropertiesRelevant(mDocument, object))
        return;

    QVariant predefinedValue = predefinedPropertyValue(mObject, name);

    if (!predefinedValue.isValid() &&
            !anyObjectHasProperty(mDocument->currentObjects(), name)) {
        // It's not a predefined property and no selected object has this
        // property, so delete it.

        // First move up or down the currently selected item
        QtBrowserItem *item = currentItem();
        if (item && item->property() == property) {
            const QList<QtBrowserItem *> siblings = item->parent()->children();
            if (siblings.count() > 1) {
                int currentItemIndex = siblings.indexOf(item);
                if (item == siblings.last()) {
                    setCurrentItem(siblings.at(currentItemIndex - 1));
                } else {
                    setCurrentItem(siblings.at(currentItemIndex + 1));
                }
            }
        }

        deleteCustomProperty(property);
        return;
    }

    if (propertyValueAffected(mObject, object, name)) {
        // Property deleted from the current object, so reset the value.
        setCustomPropertyValue(property, predefinedValue);
    }

    updateCustomPropertyColor(name);
}

void PropertyBrowser::propertyChanged(Object *object, const QString &name)
{
    auto property = mNameToProperty[name];
    if (!property)
        return;

    if (propertyValueAffected(mObject, object, name))
        setCustomPropertyValue(property, object->property(name));

    if (mDocument->currentObjects().contains(object))
        updateCustomPropertyColor(name);
}

void PropertyBrowser::propertiesChanged(Object *object)
{
    if (objectPropertiesRelevant(mDocument, object))
        updateCustomProperties();
}

void PropertyBrowser::selectedObjectsChanged()
{
    updateCustomProperties();
}

void PropertyBrowser::selectedTilesChanged()
{
    updateCustomProperties();
}

void PropertyBrowser::objectTypesChanged()
{
    if (mObject && mObject->typeId() == Object::MapObjectType)
        updateCustomProperties();
}

void PropertyBrowser::valueChanged(QtProperty *property, const QVariant &val)
{
    if (mUpdating)
        return;
    if (!mObject || !mDocument)
        return;
    if (!mPropertyToId.contains(property))
        return;

    const PropertyId id = mPropertyToId.value(property);

    if (id == CustomProperty) {
        QUndoStack *undoStack = mDocument->undoStack();
        undoStack->push(new SetProperty(mDocument,
                                        mDocument->currentObjects(),
                                        property->propertyName(),
                                        val));
        return;
    }

    switch (mObject->typeId()) {
    case Object::MapType:       applyMapValue(id, val); break;
    case Object::MapObjectType: applyMapObjectValue(id, val); break;
    case Object::LayerType:     applyLayerValue(id, val); break;
    case Object::TilesetType:   applyTilesetValue(id, val); break;
    case Object::TileType:      applyTileValue(id, val); break;
    case Object::TerrainType:   applyTerrainValue(id, val); break;
    }
}

void PropertyBrowser::resetProperty(QtProperty *property)
{
    switch (mVariantManager->propertyType(property)) {
    case QVariant::Color:
        // At the moment it is only possible to reset color values
        mVariantManager->setValue(property, QColor());
        break;

    default:
        qWarning() << "Resetting of property type not supported right now";
    }
}

void PropertyBrowser::addMapProperties()
{
    QtProperty *groupProperty = mGroupManager->addProperty(tr("Map"));

    QtVariantProperty *orientationProperty =
            addProperty(OrientationProperty,
                        QtVariantPropertyManager::enumTypeId(),
                        tr("Orientation"),
                        groupProperty);

    orientationProperty->setAttribute(QLatin1String("enumNames"), mOrientationNames);

    addProperty(WidthProperty, QVariant::Int, tr("Width"), groupProperty)->setEnabled(false);
    addProperty(HeightProperty, QVariant::Int, tr("Height"), groupProperty)->setEnabled(false);
    addProperty(TileWidthProperty, QVariant::Int, tr("Tile Width"), groupProperty);
    addProperty(TileHeightProperty, QVariant::Int, tr("Tile Height"), groupProperty);

    addProperty(HexSideLengthProperty, QVariant::Int, tr("Tile Side Length (Hex)"), groupProperty);

    QtVariantProperty *staggerAxisProperty =
            addProperty(StaggerAxisProperty,
                        QtVariantPropertyManager::enumTypeId(),
                        tr("Stagger Axis"),
                        groupProperty);

    staggerAxisProperty->setAttribute(QLatin1String("enumNames"), mStaggerAxisNames);

    QtVariantProperty *staggerIndexProperty =
            addProperty(StaggerIndexProperty,
                        QtVariantPropertyManager::enumTypeId(),
                        tr("Stagger Index"),
                        groupProperty);

    staggerIndexProperty->setAttribute(QLatin1String("enumNames"), mStaggerIndexNames);

    QtVariantProperty *layerFormatProperty =
            addProperty(LayerFormatProperty,
                        QtVariantPropertyManager::enumTypeId(),
                        tr("Tile Layer Format"),
                        groupProperty);

    layerFormatProperty->setAttribute(QLatin1String("enumNames"), mLayerFormatNames);

    QtVariantProperty *renderOrderProperty =
            addProperty(RenderOrderProperty,
                        QtVariantPropertyManager::enumTypeId(),
                        tr("Tile Render Order"),
                        groupProperty);

    renderOrderProperty->setAttribute(QLatin1String("enumNames"), mRenderOrderNames);

    addProperty(BackgroundColorProperty, QVariant::Color, tr("Background Color"), groupProperty);
    addProperty(groupProperty);
}

static QStringList objectTypeNames()
{
    QStringList names;
    for (const ObjectType &type : Preferences::instance()->objectTypes())
        names.append(type.name);
    return names;
}

void PropertyBrowser::addMapObjectProperties()
{
    // DEFAULT MAP OBJECT PROPERTIES
    QtProperty *groupProperty = mGroupManager->addProperty(tr("Object"));

    addProperty(IdProperty, QVariant::Int, tr("ID"), groupProperty)->setEnabled(false);
    addProperty(NameProperty, QVariant::String, tr("Name"), groupProperty);

    QtVariantProperty *typeProperty =
            addProperty(TypeProperty, QVariant::String, tr("Type"), groupProperty);
    typeProperty->setAttribute(QLatin1String("suggestions"), objectTypeNames());

    addProperty(VisibleProperty, QVariant::Bool, tr("Visible"), groupProperty);
    addProperty(XProperty, QVariant::Double, tr("X"), groupProperty);
    addProperty(YProperty, QVariant::Double, tr("Y"), groupProperty);

    auto mapObject = static_cast<const MapObject*>(mObject);

    if (!mapObject->isPolyShape()) {
        addProperty(WidthProperty, QVariant::Double, tr("Width"), groupProperty);
        addProperty(HeightProperty, QVariant::Double, tr("Height"), groupProperty);
    }

    addProperty(RotationProperty, QVariant::Double, tr("Rotation"), groupProperty);


    if (!mapObject->cell().isEmpty()) {
        QtVariantProperty *flippingProperty =
                addProperty(FlippingProperty, VariantPropertyManager::flagTypeId(),
                               tr("Flipping"), groupProperty);

        flippingProperty->setAttribute(QLatin1String("flagNames"), mFlippingFlagNames);
    }

    if (mapObject->shape() == MapObject::Text) {
        addProperty(TextProperty, QVariant::String, tr("Text"), groupProperty)->setAttribute(QLatin1String("multiline"), true);
        addProperty(TextAlignmentProperty, VariantPropertyManager::alignmentTypeId(), tr("Alignment"), groupProperty);
        addProperty(FontProperty, QVariant::Font, tr("Font"), groupProperty);
        addProperty(WordWrapProperty, QVariant::Bool, tr("Word Wrap"), groupProperty);
        addProperty(ColorProperty, QVariant::Color, tr("Color"), groupProperty);
    }

    addProperty(groupProperty);
}

void PropertyBrowser::addLayerProperties(QtProperty *parent)
{
    addProperty(NameProperty, QVariant::String, tr("Name"), parent);
    addProperty(VisibleProperty, QVariant::Bool, tr("Visible"), parent);
    addProperty(LockedProperty, QVariant::Bool, tr("Locked"), parent);

    QtVariantProperty *opacityProperty =
            addProperty(OpacityProperty, QVariant::Double, tr("Opacity"), parent);
    opacityProperty->setAttribute(QLatin1String("minimum"), 0.0);
    opacityProperty->setAttribute(QLatin1String("maximum"), 1.0);
    opacityProperty->setAttribute(QLatin1String("singleStep"), 0.1);

    addProperty(OffsetXProperty, QVariant::Double, tr("Horizontal Offset"), parent);
    addProperty(OffsetYProperty, QVariant::Double, tr("Vertical Offset"), parent);
}

void PropertyBrowser::addTileLayerProperties()
{
    QtProperty *groupProperty = mGroupManager->addProperty(tr("Tile Layer"));
    addLayerProperties(groupProperty);
    addProperty(groupProperty);
}

void PropertyBrowser::addObjectGroupProperties()
{
    QtProperty *groupProperty = mGroupManager->addProperty(tr("Object Layer"));
    addLayerProperties(groupProperty);

    addProperty(ColorProperty, QVariant::Color, tr("Color"), groupProperty);

    QtVariantProperty *drawOrderProperty =
            addProperty(DrawOrderProperty,
                        QtVariantPropertyManager::enumTypeId(),
                        tr("Drawing Order"),
                        groupProperty);

    drawOrderProperty->setAttribute(QLatin1String("enumNames"), mDrawOrderNames);

    addProperty(groupProperty);
}

void PropertyBrowser::addImageLayerProperties()
{
    QtProperty *groupProperty = mGroupManager->addProperty(tr("Image Layer"));
    addLayerProperties(groupProperty);

    QtVariantProperty *imageSourceProperty = addProperty(ImageSourceProperty,
                                                         filePathTypeId(),
                                                         tr("Image"), groupProperty);

    imageSourceProperty->setAttribute(QLatin1String("filter"),
                                      Utils::readableImageFormatsFilter());

    addProperty(ColorProperty, QVariant::Color, tr("Transparent Color"), groupProperty);

    addProperty(groupProperty);
}

void PropertyBrowser::addGroupLayerProperties()
{
    QtProperty *groupProperty = mGroupManager->addProperty(tr("Group Layer"));
    addLayerProperties(groupProperty);
    addProperty(groupProperty);
}

void PropertyBrowser::addTilesetProperties()
{
    const Tileset *tileset = static_cast<const Tileset*>(mObject);

    QtProperty *groupProperty = mGroupManager->addProperty(tr("Tileset"));

    if (mMapDocument) {
        auto property = addProperty(FileNameProperty, filePathTypeId(), tr("Filename"), groupProperty);

        QString filter = QCoreApplication::translate("MainWindow", "All Files (*)");
        FormatHelper<TilesetFormat> helper(FileFormat::Read, filter);

        property->setAttribute(QStringLiteral("filter"), helper.filter());
    }

    QtVariantProperty *nameProperty = addProperty(NameProperty, QVariant::String, tr("Name"), groupProperty);
    nameProperty->setEnabled(mTilesetDocument);

    QtVariantProperty *tileOffsetProperty = addProperty(TileOffsetProperty, QVariant::Point, tr("Drawing Offset"), groupProperty);
    tileOffsetProperty->setEnabled(mTilesetDocument);

    QtVariantProperty *backgroundProperty = addProperty(BackgroundColorProperty, QVariant::Color, tr("Background Color"), groupProperty);
    backgroundProperty->setEnabled(mTilesetDocument);

    QtVariantProperty *orientationProperty =
            addProperty(OrientationProperty,
                        QtVariantPropertyManager::enumTypeId(),
                        tr("Orientation"),
                        groupProperty);

    orientationProperty->setAttribute(QLatin1String("enumNames"), mTilesetOrientationNames);

    QtVariantProperty *gridWidthProperty = addProperty(GridWidthProperty, QVariant::Int, tr("Grid Width"), groupProperty);
    gridWidthProperty->setEnabled(mTilesetDocument);
    gridWidthProperty->setAttribute(QLatin1String("minimum"), 1);
    QtVariantProperty *gridHeightProperty = addProperty(GridHeightProperty, QVariant::Int, tr("Grid Height"), groupProperty);
    gridHeightProperty->setEnabled(mTilesetDocument);
    gridHeightProperty->setAttribute(QLatin1String("minimum"), 1);

    QtVariantProperty *columnsProperty = addProperty(ColumnCountProperty, QVariant::Int, tr("Columns"), groupProperty);
    columnsProperty->setAttribute(QLatin1String("minimum"), 1);

    // Next properties we should add only for non 'Collection of Images' tilesets
    if (!tileset->isCollection()) {
        QtVariantProperty *parametersProperty =
                addProperty(TilesetImageParametersProperty, VariantPropertyManager::tilesetParametersTypeId(), tr("Image"), groupProperty);

        parametersProperty->setEnabled(mTilesetDocument);

        QtVariantProperty *imageSourceProperty = addProperty(ImageSourceProperty, QVariant::Url, tr("Source"), parametersProperty);
        QtVariantProperty *tileWidthProperty = addProperty(TileWidthProperty, QVariant::Int, tr("Tile Width"), parametersProperty);
        QtVariantProperty *tileHeightProperty = addProperty(TileHeightProperty, QVariant::Int, tr("Tile Height"), parametersProperty);
        QtVariantProperty *marginProperty = addProperty(MarginProperty, QVariant::Int, tr("Margin"), parametersProperty);
        QtVariantProperty *spacingProperty = addProperty(SpacingProperty, QVariant::Int, tr("Spacing"), parametersProperty);
        QtVariantProperty *colorProperty = addProperty(ColorProperty, QVariant::Color, tr("Transparent Color"), parametersProperty);

        // These properties can't be directly edited. To change the parameters,
        // the TilesetParametersEdit is used.
        imageSourceProperty->setEnabled(false);
        tileWidthProperty->setEnabled(false);
        tileHeightProperty->setEnabled(false);
        marginProperty->setEnabled(false);
        spacingProperty->setEnabled(false);
        colorProperty->setEnabled(false);
    }
    addProperty(groupProperty);
}

void PropertyBrowser::addTileProperties()
{
    QtProperty *groupProperty = mGroupManager->addProperty(tr("Tile"));
    addProperty(IdProperty, QVariant::Int, tr("ID"), groupProperty)->setEnabled(false);

    QtVariantProperty *typeProperty =
            addProperty(TypeProperty, QVariant::String, tr("Type"), groupProperty);
    typeProperty->setAttribute(QLatin1String("suggestions"), objectTypeNames());
    typeProperty->setEnabled(mTilesetDocument);

    addProperty(WidthProperty, QVariant::Int, tr("Width"), groupProperty)->setEnabled(false);
    addProperty(HeightProperty, QVariant::Int, tr("Height"), groupProperty)->setEnabled(false);

    QtVariantProperty *probabilityProperty = addProperty(TileProbabilityProperty,
                                                         QVariant::Double,
                                                         tr("Probability"),
                                                         groupProperty);
    probabilityProperty->setAttribute(QLatin1String("decimals"), 3);
    probabilityProperty->setToolTip(tr("Relative chance this tile will be picked"));
    probabilityProperty->setEnabled(mTilesetDocument);

    const Tile *tile = static_cast<const Tile*>(mObject);
    if (!tile->imageSource().isEmpty()) {
        QtVariantProperty *imageSourceProperty = addProperty(ImageSourceProperty,
                                                             filePathTypeId(),
                                                             tr("Image"), groupProperty);
        // todo: find a new way to enable this file filter
        imageSourceProperty->setAttribute(QLatin1String("filter"),
                                          Utils::readableImageFormatsFilter());
        imageSourceProperty->setEnabled(mTilesetDocument);
    }

    addProperty(groupProperty);
}

void PropertyBrowser::addTerrainProperties()
{
    QtProperty *groupProperty = mGroupManager->addProperty(tr("Terrain"));
    QtVariantProperty *nameProperty = addProperty(NameProperty, QVariant::String, tr("Name"), groupProperty);
    nameProperty->setEnabled(mTilesetDocument);
    addProperty(groupProperty);
}

void PropertyBrowser::applyMapValue(PropertyId id, const QVariant &val)
{
    QUndoCommand *command = nullptr;

    switch (id) {
    case TileWidthProperty:
        command = new ChangeMapProperty(mMapDocument, ChangeMapProperty::TileWidth,
                                        val.toInt());
        break;
    case TileHeightProperty:
        command = new ChangeMapProperty(mMapDocument, ChangeMapProperty::TileHeight,
                                        val.toInt());
        break;
    case OrientationProperty: {
        Map::Orientation orientation = static_cast<Map::Orientation>(val.toInt() + 1);
        command = new ChangeMapProperty(mMapDocument, orientation);
        break;
    }
    case HexSideLengthProperty: {
        command = new ChangeMapProperty(mMapDocument, ChangeMapProperty::HexSideLength,
                                        val.toInt());
        break;
    }
    case StaggerAxisProperty: {
        Map::StaggerAxis staggerAxis = static_cast<Map::StaggerAxis>(val.toInt());
        command = new ChangeMapProperty(mMapDocument, staggerAxis);
        break;
    }
    case StaggerIndexProperty: {
        Map::StaggerIndex staggerIndex = static_cast<Map::StaggerIndex>(val.toInt());
        command = new ChangeMapProperty(mMapDocument, staggerIndex);
        break;
    }
    case LayerFormatProperty: {
        Map::LayerDataFormat format = static_cast<Map::LayerDataFormat>(val.toInt());
        command = new ChangeMapProperty(mMapDocument, format);
        break;
    }
    case RenderOrderProperty: {
        Map::RenderOrder renderOrder = static_cast<Map::RenderOrder>(val.toInt());
        command = new ChangeMapProperty(mMapDocument, renderOrder);
        break;
    }
    case BackgroundColorProperty:
        command = new ChangeMapProperty(mMapDocument, val.value<QColor>());
        break;
    default:
        break;
    }

    if (command)
        mDocument->undoStack()->push(command);
}

QUndoCommand *PropertyBrowser::applyMapObjectValueTo(PropertyId id, const QVariant &val, MapObject *mapObject)
{
    QUndoCommand *command = nullptr;

    switch (id) {
    default: {
        MapObject::Property property;

        switch (id) {
        case NameProperty:          property = MapObject::NameProperty; break;
        case TypeProperty:          property = MapObject::TypeProperty; break;
        case VisibleProperty:       property = MapObject::VisibleProperty; break;
        case TextProperty:          property = MapObject::TextProperty; break;
        case FontProperty:          property = MapObject::TextFontProperty; break;
        case TextAlignmentProperty: property = MapObject::TextAlignmentProperty; break;
        case WordWrapProperty:      property = MapObject::TextWordWrapProperty; break;
        case ColorProperty:         property = MapObject::TextColorProperty; break;
        default:
            return nullptr; // unrecognized property
        }

        command = new ChangeMapObject(mMapDocument, mapObject, property, val);
        break;
    }
    case XProperty: {
        const QPointF oldPos = mapObject->position();
        const QPointF newPos(val.toReal(), oldPos.y());
        command = new MoveMapObject(mMapDocument, mapObject, newPos, oldPos);
        break;
    }
    case YProperty: {
        const QPointF oldPos = mapObject->position();
        const QPointF newPos(oldPos.x(), val.toReal());
        command = new MoveMapObject(mMapDocument, mapObject, newPos, oldPos);
        break;
    }
    case WidthProperty: {
        const QSizeF oldSize = mapObject->size();
        const QSizeF newSize(val.toReal(), oldSize.height());
        command = new ResizeMapObject(mMapDocument, mapObject, newSize, oldSize);
        break;
    }
    case HeightProperty: {
        const QSizeF oldSize = mapObject->size();
        const QSizeF newSize(oldSize.width(), val.toReal());
        command = new ResizeMapObject(mMapDocument, mapObject, newSize, oldSize);
        break;
    }
    case RotationProperty: {
        const qreal newRotation = val.toDouble();
        const qreal oldRotation = mapObject->rotation();
        command = new RotateMapObject(mMapDocument, mapObject, newRotation, oldRotation);
        break;
    }
    case FlippingProperty: {
        const int flippingFlags = val.toInt();
        const bool flippedHorizontally = flippingFlags & 1;
        const bool flippedVertically = flippingFlags & 2;

        // You can only change one checkbox at a time
        Cell newCell = mapObject->cell();
        newCell.setFlippedHorizontally(flippedHorizontally);
        newCell.setFlippedVertically(flippedVertically);

        MapObjectCell mapObjectCell;
        mapObjectCell.object = mapObject;
        mapObjectCell.cell = newCell;

        command = new ChangeMapObjectCells(mMapDocument,
                                           QVector<MapObjectCell> () << mapObjectCell);
        break;
    }
    }

    return command;
}

void PropertyBrowser::applyMapObjectValue(PropertyId id, const QVariant &val)
{
    MapObject *mapObject = static_cast<MapObject*>(mObject);

    QUndoCommand *command = applyMapObjectValueTo(id, val, mapObject);
    if (!command)
        return;

    mDocument->undoStack()->beginMacro(command->text());
    mDocument->undoStack()->push(command);

    for (MapObject *obj : mMapDocument->selectedObjects()) {
        if (obj != mapObject) {
            if (QUndoCommand *cmd = applyMapObjectValueTo(id, val, obj))
                mDocument->undoStack()->push(cmd);
        }
    }

    mDocument->undoStack()->endMacro();
}

void PropertyBrowser::applyLayerValue(PropertyId id, const QVariant &val)
{
    Layer *layer = static_cast<Layer*>(mObject);
    QUndoCommand *command = nullptr;

    switch (id) {
    case NameProperty:
        command = new RenameLayer(mMapDocument, layer, val.toString());
        break;
    case VisibleProperty:
        command = new SetLayerVisible(mMapDocument, layer, val.toBool());
        break;
    case LockedProperty:
        command = new SetLayerLocked(mMapDocument, layer, val.toBool());
        break;
    case OpacityProperty:
        command = new SetLayerOpacity(mMapDocument, layer, val.toDouble());
        break;
    case OffsetXProperty:
    case OffsetYProperty: {
        QPointF offset = layer->offset();

        if (id == OffsetXProperty)
            offset.setX(val.toDouble());
        else
            offset.setY(val.toDouble());

        command = new SetLayerOffset(mMapDocument, layer, offset);
        break;
    }
    default:
        switch (layer->layerType()) {
        case Layer::TileLayerType:   applyTileLayerValue(id, val);   break;
        case Layer::ObjectGroupType: applyObjectGroupValue(id, val); break;
        case Layer::ImageLayerType:  applyImageLayerValue(id, val);  break;
        case Layer::GroupLayerType:  applyGroupLayerValue(id, val);  break;
        }
        break;
    }

    if (command)
        mDocument->undoStack()->push(command);
}

void PropertyBrowser::applyTileLayerValue(PropertyId id, const QVariant &val)
{
    Q_UNUSED(id)
    Q_UNUSED(val)
}

void PropertyBrowser::applyObjectGroupValue(PropertyId id, const QVariant &val)
{
    ObjectGroup *objectGroup = static_cast<ObjectGroup*>(mObject);
    QUndoCommand *command = nullptr;

    switch (id) {
    case ColorProperty: {
        const QColor color = val.value<QColor>();
        command = new ChangeObjectGroupProperties(mMapDocument,
                                                  objectGroup,
                                                  color,
                                                  objectGroup->drawOrder());
        break;
    }
    case DrawOrderProperty: {
        ObjectGroup::DrawOrder drawOrder = static_cast<ObjectGroup::DrawOrder>(val.toInt());
        command = new ChangeObjectGroupProperties(mMapDocument,
                                                  objectGroup,
                                                  objectGroup->color(),
                                                  drawOrder);
        break;
    }
    default:
        break;
    }

    if (command)
        mDocument->undoStack()->push(command);
}

void PropertyBrowser::applyImageLayerValue(PropertyId id, const QVariant &val)
{
    ImageLayer *imageLayer = static_cast<ImageLayer*>(mObject);
    QUndoStack *undoStack = mDocument->undoStack();

    switch (id) {
    case ImageSourceProperty: {
        const FilePath imageSource = val.value<FilePath>();
        const QColor &color = imageLayer->transparentColor();
        undoStack->push(new ChangeImageLayerProperties(mMapDocument,
                                                       imageLayer,
                                                       color,
                                                       imageSource.url));
        break;
    }
    case ColorProperty: {
        const QColor color = val.value<QColor>();
        const QUrl &imageSource = imageLayer->imageSource();
        undoStack->push(new ChangeImageLayerProperties(mMapDocument,
                                                       imageLayer,
                                                       color,
                                                       imageSource));
        break;
    }
    default:
        break;
    }
}

void PropertyBrowser::applyGroupLayerValue(PropertyId id, const QVariant &val)
{
    Q_UNUSED(id)
    Q_UNUSED(val)
}

void PropertyBrowser::applyTilesetValue(PropertyId id, const QVariant &val)
{
    Tileset *tileset = static_cast<Tileset*>(mObject);
    QUndoStack *undoStack = mDocument->undoStack();

    switch (id) {
    case FileNameProperty: {
        FilePath filePath = val.value<FilePath>();
        QString error;
        SharedTileset newTileset = TilesetManager::instance()->loadTileset(filePath.url.toLocalFile(), &error);
        if (!newTileset) {
            QMessageBox::critical(window(), tr("Error Reading Tileset"), error);
            return;
        }

        int index = mMapDocument->map()->tilesets().indexOf(tileset->sharedPointer());
        if (index != -1)
            undoStack->push(new ReplaceTileset(mMapDocument, index, newTileset));

        break;
    }
    case NameProperty:
        Q_ASSERT(mTilesetDocument);
        undoStack->push(new RenameTileset(mTilesetDocument, val.toString()));
        break;
    case TileOffsetProperty:
        Q_ASSERT(mTilesetDocument);
        undoStack->push(new ChangeTilesetTileOffset(mTilesetDocument,
                                                    val.toPoint()));
        break;
    case OrientationProperty: {
        Q_ASSERT(mTilesetDocument);
        auto orientation = static_cast<Tileset::Orientation>(val.toInt());
        undoStack->push(new ChangeTilesetOrientation(mTilesetDocument,
                                                     orientation));
        break;
    }
    case GridWidthProperty: {
        Q_ASSERT(mTilesetDocument);
        QSize gridSize = tileset->gridSize();
        gridSize.setWidth(val.toInt());
        undoStack->push(new ChangeTilesetGridSize(mTilesetDocument,
                                                  gridSize));
        break;
    }
    case GridHeightProperty: {
        Q_ASSERT(mTilesetDocument);
        QSize gridSize = tileset->gridSize();
        gridSize.setHeight(val.toInt());
        undoStack->push(new ChangeTilesetGridSize(mTilesetDocument,
                                                  gridSize));
        break;
    }
    case ColumnCountProperty:
        Q_ASSERT(mTilesetDocument);
        undoStack->push(new ChangeTilesetColumnCount(mTilesetDocument,
                                                     val.toInt()));
        break;
    case BackgroundColorProperty:
        Q_ASSERT(mTilesetDocument);
        undoStack->push(new ChangeTilesetBackgroundColor(mTilesetDocument,
                                                         val.value<QColor>()));
        break;
    default:
        break;
    }
}

void PropertyBrowser::applyTileValue(PropertyId id, const QVariant &val)
{
    Q_ASSERT(mTilesetDocument);

    Tile *tile = static_cast<Tile*>(mObject);
    QUndoStack *undoStack = mDocument->undoStack();

    switch (id) {
    case TypeProperty:
        undoStack->push(new ChangeTileType(mTilesetDocument,
                                           mTilesetDocument->selectedTiles(),
                                           val.toString()));
        break;
    case TileProbabilityProperty:
        undoStack->push(new ChangeTileProbability(mTilesetDocument,
                                                  mTilesetDocument->selectedTiles(),
                                                  val.toFloat()));
        break;
    case ImageSourceProperty: {
        const FilePath filePath = val.value<FilePath>();
        undoStack->push(new ChangeTileImageSource(mTilesetDocument,
                                                  tile, filePath.url));
        break;
    }
    default:
        break;
    }
}

void PropertyBrowser::applyTerrainValue(PropertyId id, const QVariant &val)
{
    Q_ASSERT(mTilesetDocument);

    Terrain *terrain = static_cast<Terrain*>(mObject);

    if (id == NameProperty) {
        QUndoStack *undoStack = mDocument->undoStack();
        undoStack->push(new RenameTerrain(mTilesetDocument,
                                          terrain->id(),
                                          val.toString()));
    }
}

/**
 * @warning This function does not add the property to the view.
 */
QtVariantProperty *PropertyBrowser::createProperty(PropertyId id, int type,
                                                   const QString &name)
{
    QtVariantProperty *property = mVariantManager->addProperty(type, name);
    if (!property) {
        // fall back to string property for unsupported property types
        property = mVariantManager->addProperty(QVariant::String, name);
    }

    if (type == QVariant::Bool)
        property->setAttribute(QLatin1String("textVisible"), false);
    if (type == QVariant::String && id == CustomProperty)
        property->setAttribute(QLatin1String("multiline"), true);
    if (type == QVariant::Double && id == CustomProperty)
        property->setAttribute(QLatin1String("decimals"), 9);

    mPropertyToId.insert(property, id);

    if (id != CustomProperty) {
        Q_ASSERT(!mIdToProperty.contains(id));
        mIdToProperty.insert(id, property);
    } else {
        Q_ASSERT(!mNameToProperty.contains(name));
        mNameToProperty.insert(name, property);
    }

    return property;
}

QtVariantProperty *PropertyBrowser::addProperty(PropertyId id, int type,
                                                const QString &name,
                                                QtProperty *parent)
{
    QtVariantProperty *property = createProperty(id, type, name);

    parent->addSubProperty(property);

    if (id == CustomProperty) {
        // Collapse custom color properties, to save space
        if (type == QVariant::Color)
            setExpanded(items(property).first(), false);

        if (mObject->isPartOfTileset())
            property->setEnabled(mTilesetDocument);
    }

    return property;
}

QtVariantProperty *PropertyBrowser::createCustomProperty(const QString &name, const QVariant &value)
{
    // Determine the property preceding the new property, if any
    const QList<QtProperty *> properties = mCustomPropertiesGroup->subProperties();
    QtProperty *precedingProperty = nullptr;
    for (int i = 0; i < properties.size(); ++i) {
        if (properties.at(i)->propertyName() < name)
            precedingProperty = properties.at(i);
        else
            break;
    }

    mUpdating = true;
    QtVariantProperty *property = createProperty(CustomProperty, value.userType(), name);
    property->setValue(value);
    mCustomPropertiesGroup->insertSubProperty(property, precedingProperty);

    // Collapse custom color properties, to save space
    if (value.type() == QVariant::Color)
        setExpanded(items(property).first(), false);

    mUpdating = false;
    return property;
}

void PropertyBrowser::deleteCustomProperty(QtVariantProperty *property)
{
    Q_ASSERT(mNameToProperty.contains(property->propertyName()));
    mNameToProperty.remove(property->propertyName());
    delete property;
}

void PropertyBrowser::setCustomPropertyValue(QtVariantProperty *property,
                                             const QVariant &value)
{
    if (value.userType() != property->valueType()) {
        // Re-creating the property is necessary to change its type
        const QString name = property->propertyName();
        const bool wasCurrent = currentItem() && currentItem()->property() == property;

        deleteCustomProperty(property);
        property = createCustomProperty(name, value);
        updateCustomPropertyColor(name);

        if (wasCurrent)
            setCurrentItem(items(property).first());
    } else {
        mUpdating = true;
        property->setValue(value);
        mUpdating = false;
    }
}

void PropertyBrowser::addProperties()
{
    if (!mObject)
        return;

    mUpdating = true;

    // Add the built-in properties for each object type
    switch (mObject->typeId()) {
    case Object::MapType:               addMapProperties(); break;
    case Object::MapObjectType:         addMapObjectProperties(); break;
    case Object::LayerType:
        switch (static_cast<Layer*>(mObject)->layerType()) {
        case Layer::TileLayerType:      addTileLayerProperties();   break;
        case Layer::ObjectGroupType:    addObjectGroupProperties(); break;
        case Layer::ImageLayerType:     addImageLayerProperties();  break;
        case Layer::GroupLayerType:     addGroupLayerProperties();  break;
        }
        break;
    case Object::TilesetType:           addTilesetProperties(); break;
    case Object::TileType:              addTileProperties(); break;
    case Object::TerrainType:           addTerrainProperties(); break;
    }

    // Make sure the color and font properties are collapsed, to save space
    if (QtProperty *colorProperty = mIdToProperty.value(ColorProperty))
        setExpanded(items(colorProperty).first(), false);
    if (QtProperty *colorProperty = mIdToProperty.value(BackgroundColorProperty))
        setExpanded(items(colorProperty).first(), false);
    if (QtProperty *fontProperty = mIdToProperty.value(FontProperty))
        setExpanded(items(fontProperty).first(), false);

    // Add a node for the custom properties
    mCustomPropertiesGroup = mGroupManager->addProperty(tr("Custom Properties"));
    addProperty(mCustomPropertiesGroup);

    mUpdating = false;

    updateProperties();
    updateCustomProperties();
}

void PropertyBrowser::removeProperties()
{
    mVariantManager->clear();
    mGroupManager->clear();
    mPropertyToId.clear();
    mIdToProperty.clear();
    mNameToProperty.clear();
    mCustomPropertiesGroup = nullptr;
}

void PropertyBrowser::updateProperties()
{
    Q_ASSERT(mObject);

    mUpdating = true;

    switch (mObject->typeId()) {
    case Object::MapType: {
        const Map *map = static_cast<const Map*>(mObject);
        mIdToProperty[WidthProperty]->setValue(map->width());
        mIdToProperty[HeightProperty]->setValue(map->height());
        mIdToProperty[TileWidthProperty]->setValue(map->tileWidth());
        mIdToProperty[TileHeightProperty]->setValue(map->tileHeight());
        mIdToProperty[OrientationProperty]->setValue(map->orientation() - 1);
        mIdToProperty[HexSideLengthProperty]->setValue(map->hexSideLength());
        mIdToProperty[StaggerAxisProperty]->setValue(map->staggerAxis());
        mIdToProperty[StaggerIndexProperty]->setValue(map->staggerIndex());
        mIdToProperty[LayerFormatProperty]->setValue(map->layerDataFormat());
        mIdToProperty[RenderOrderProperty]->setValue(map->renderOrder());
        mIdToProperty[BackgroundColorProperty]->setValue(map->backgroundColor());
        break;
    }
    case Object::MapObjectType: {
        const MapObject *mapObject = static_cast<const MapObject*>(mObject);

        const QString &type = mapObject->effectiveType();
        const auto typeColorGroup = mapObject->type().isEmpty() ? QPalette::Disabled
                                                                : QPalette::Active;

        mIdToProperty[IdProperty]->setValue(mapObject->id());
        mIdToProperty[NameProperty]->setValue(mapObject->name());
        mIdToProperty[TypeProperty]->setValue(type);
        mIdToProperty[TypeProperty]->setValueColor(palette().color(typeColorGroup, QPalette::WindowText));
        mIdToProperty[VisibleProperty]->setValue(mapObject->isVisible());
        mIdToProperty[XProperty]->setValue(mapObject->x());
        mIdToProperty[YProperty]->setValue(mapObject->y());

        if (!mapObject->isPolyShape()) {
            mIdToProperty[WidthProperty]->setValue(mapObject->width());
            mIdToProperty[HeightProperty]->setValue(mapObject->height());
        }

        mIdToProperty[RotationProperty]->setValue(mapObject->rotation());

        if (QtVariantProperty *property = mIdToProperty[FlippingProperty]) {
            int flippingFlags = 0;
            if (mapObject->cell().flippedHorizontally())
                flippingFlags |= 1;
            if (mapObject->cell().flippedVertically())
                flippingFlags |= 2;
            property->setValue(flippingFlags);
        }

        if (mapObject->shape() == MapObject::Text) {
            const auto& textData = mapObject->textData();
            mIdToProperty[TextProperty]->setValue(textData.text);
            mIdToProperty[FontProperty]->setValue(textData.font);
            mIdToProperty[TextAlignmentProperty]->setValue(QVariant::fromValue(textData.alignment));
            mIdToProperty[WordWrapProperty]->setValue(textData.wordWrap);
            mIdToProperty[ColorProperty]->setValue(textData.color);
        }
        break;
    }
    case Object::LayerType: {
        const Layer *layer = static_cast<const Layer*>(mObject);

        mIdToProperty[NameProperty]->setValue(layer->name());
        mIdToProperty[VisibleProperty]->setValue(layer->isVisible());
        mIdToProperty[LockedProperty]->setValue(layer->isLocked());
        mIdToProperty[OpacityProperty]->setValue(layer->opacity());
        mIdToProperty[OffsetXProperty]->setValue(layer->offset().x());
        mIdToProperty[OffsetYProperty]->setValue(layer->offset().y());

        switch (layer->layerType()) {
        case Layer::TileLayerType:
            break;
        case Layer::ObjectGroupType: {
            const ObjectGroup *objectGroup = static_cast<const ObjectGroup*>(layer);
            const QColor color = objectGroup->color();
            mIdToProperty[ColorProperty]->setValue(color);
            mIdToProperty[DrawOrderProperty]->setValue(objectGroup->drawOrder());
            break;
        }
        case Layer::ImageLayerType: {
            const ImageLayer *imageLayer = static_cast<const ImageLayer*>(layer);
            mIdToProperty[ImageSourceProperty]->setValue(QVariant::fromValue(FilePath { imageLayer->imageSource() }));
            mIdToProperty[ColorProperty]->setValue(imageLayer->transparentColor());
            break;
        }
        case Layer::GroupLayerType:
            break;
        }
        break;
    }
    case Object::TilesetType: {
        Tileset *tileset = static_cast<Tileset*>(mObject);

        if (QtVariantProperty *fileNameProperty = mIdToProperty.value(FileNameProperty))
            fileNameProperty->setValue(QVariant::fromValue(FilePath { QUrl::fromLocalFile(tileset->fileName()) }));

        mIdToProperty[BackgroundColorProperty]->setValue(tileset->backgroundColor());

        mIdToProperty[NameProperty]->setValue(tileset->name());
        mIdToProperty[TileOffsetProperty]->setValue(tileset->tileOffset());
        mIdToProperty[OrientationProperty]->setValue(tileset->orientation());
        mIdToProperty[GridWidthProperty]->setValue(tileset->gridSize().width());
        mIdToProperty[GridHeightProperty]->setValue(tileset->gridSize().height());
        mIdToProperty[ColumnCountProperty]->setValue(tileset->columnCount());
        mIdToProperty[ColumnCountProperty]->setEnabled(mTilesetDocument && tileset->isCollection());

        if (!tileset->isCollection()) {
            mIdToProperty[TilesetImageParametersProperty]->setValue(QVariant::fromValue(mTilesetDocument));
<<<<<<< HEAD
            mIdToProperty[ImageSourceProperty]->setValue(tileset->imageSource().toString(QUrl::PreferLocalFile));
=======
            mIdToProperty[ImageSourceProperty]->setValue(tileset->imageSource());
>>>>>>> 6ef5fa65
            mIdToProperty[TileWidthProperty]->setValue(tileset->tileWidth());
            mIdToProperty[TileHeightProperty]->setValue(tileset->tileHeight());
            mIdToProperty[MarginProperty]->setValue(tileset->margin());
            mIdToProperty[SpacingProperty]->setValue(tileset->tileSpacing());
            mIdToProperty[ColorProperty]->setValue(tileset->transparentColor());
        }
        break;
    }
    case Object::TileType: {
        const Tile *tile = static_cast<const Tile*>(mObject);
        const QSize tileSize = tile->size();
        mIdToProperty[IdProperty]->setValue(tile->id());
        mIdToProperty[TypeProperty]->setValue(tile->type());
        mIdToProperty[WidthProperty]->setValue(tileSize.width());
        mIdToProperty[HeightProperty]->setValue(tileSize.height());
        mIdToProperty[TileProbabilityProperty]->setValue(tile->probability());
        if (QtVariantProperty *imageSourceProperty = mIdToProperty.value(ImageSourceProperty))
            imageSourceProperty->setValue(QVariant::fromValue(FilePath { tile->imageSource() }));
        break;
    }
    case Object::TerrainType: {
        const Terrain *terrain = static_cast<const Terrain*>(mObject);
        mIdToProperty[NameProperty]->setValue(terrain->name());
        break;
    }
    }

    mUpdating = false;
}

void PropertyBrowser::updateCustomProperties()
{
    if (!mObject)
        return;

    bool wasUpdating = mUpdating;
    mUpdating = true;

    qDeleteAll(mNameToProperty);
    mNameToProperty.clear();

    mCombinedProperties = mObject->properties();
    // Add properties from selected objects which mObject does not contain to mCombinedProperties.
    for (Object *obj : mDocument->currentObjects()) {
        if (obj == mObject)
            continue;

        QMapIterator<QString,QVariant> it(obj->properties());

        while (it.hasNext()) {
            it.next();
            if (!mCombinedProperties.contains(it.key()))
                mCombinedProperties.insert(it.key(), QString());
        }
    }

    QString objectType;

    switch (mObject->typeId()) {
    case Object::TileType:
        objectType = static_cast<Tile*>(mObject)->type();
        break;
    case Object::MapObjectType: {
        auto mapObject = static_cast<MapObject*>(mObject);
        objectType = mapObject->type();

        if (Tile *tile = mapObject->cell().tile()) {
            if (objectType.isEmpty())
                objectType = tile->type();

            // Inherit properties from the tile
            QMapIterator<QString,QVariant> it(tile->properties());
            while (it.hasNext()) {
                it.next();
                if (!mCombinedProperties.contains(it.key()))
                    mCombinedProperties.insert(it.key(), it.value());
            }
        }
        break;
    }
    case Object::LayerType:
    case Object::MapType:
    case Object::TerrainType:
    case Object::TilesetType:
        break;
    }

    if (!objectType.isEmpty()) {
        // Inherit properties from the object type
        const ObjectTypes objectTypes = Preferences::instance()->objectTypes();
        for (const ObjectType &type : objectTypes) {
            if (type.name == objectType) {
                QMapIterator<QString,QVariant> it(type.defaultProperties);
                while (it.hasNext()) {
                    it.next();
                    if (!mCombinedProperties.contains(it.key()))
                        mCombinedProperties.insert(it.key(), it.value());
                }
            }
        }
    }

    QMapIterator<QString,QVariant> it(mCombinedProperties);

    while (it.hasNext()) {
        it.next();
        QtVariantProperty *property = addProperty(CustomProperty,
                                                  it.value().userType(),
                                                  it.key(),
                                                  mCustomPropertiesGroup);

        property->setValue(it.value());
        updateCustomPropertyColor(it.key());
    }

    mUpdating = wasUpdating;
}

// If there are other objects selected check if their properties are equal. If not give them a gray color.
void PropertyBrowser::updateCustomPropertyColor(const QString &name)
{
    QtVariantProperty *property = mNameToProperty.value(name);
    if (!property)
        return;
    if (!property->isEnabled())
        return;

    QString propertyName = property->propertyName();
    QString propertyValue = property->valueText();

    const auto &objects = mDocument->currentObjects();

    QColor textColor = palette().color(QPalette::Active, QPalette::WindowText);
    QColor disabledTextColor = palette().color(QPalette::Disabled, QPalette::WindowText);

    // If one of the objects doesn't have this property then gray out the name and value.
    for (Object *obj : objects) {
        if (!obj->hasProperty(propertyName)) {
            property->setNameColor(disabledTextColor);
            property->setValueColor(disabledTextColor);
            return;
        }
    }

    // If one of the objects doesn't have the same property value then gray out the value.
    for (Object *obj : objects) {
        if (obj == mObject)
            continue;
        if (obj->property(propertyName) != propertyValue) {
            property->setNameColor(textColor);
            property->setValueColor(disabledTextColor);
            return;
        }
    }

    property->setNameColor(textColor);
    property->setValueColor(textColor);
}

} // namespace Internal
} // namespace Tiled<|MERGE_RESOLUTION|>--- conflicted
+++ resolved
@@ -770,7 +770,7 @@
 
         parametersProperty->setEnabled(mTilesetDocument);
 
-        QtVariantProperty *imageSourceProperty = addProperty(ImageSourceProperty, QVariant::Url, tr("Source"), parametersProperty);
+        QtVariantProperty *imageSourceProperty = addProperty(ImageSourceProperty, QVariant::String, tr("Source"), parametersProperty);
         QtVariantProperty *tileWidthProperty = addProperty(TileWidthProperty, QVariant::Int, tr("Tile Width"), parametersProperty);
         QtVariantProperty *tileHeightProperty = addProperty(TileHeightProperty, QVariant::Int, tr("Tile Height"), parametersProperty);
         QtVariantProperty *marginProperty = addProperty(MarginProperty, QVariant::Int, tr("Margin"), parametersProperty);
@@ -815,7 +815,7 @@
         QtVariantProperty *imageSourceProperty = addProperty(ImageSourceProperty,
                                                              filePathTypeId(),
                                                              tr("Image"), groupProperty);
-        // todo: find a new way to enable this file filter
+
         imageSourceProperty->setAttribute(QLatin1String("filter"),
                                           Utils::readableImageFormatsFilter());
         imageSourceProperty->setEnabled(mTilesetDocument);
@@ -1479,11 +1479,7 @@
 
         if (!tileset->isCollection()) {
             mIdToProperty[TilesetImageParametersProperty]->setValue(QVariant::fromValue(mTilesetDocument));
-<<<<<<< HEAD
             mIdToProperty[ImageSourceProperty]->setValue(tileset->imageSource().toString(QUrl::PreferLocalFile));
-=======
-            mIdToProperty[ImageSourceProperty]->setValue(tileset->imageSource());
->>>>>>> 6ef5fa65
             mIdToProperty[TileWidthProperty]->setValue(tileset->tileWidth());
             mIdToProperty[TileHeightProperty]->setValue(tileset->tileHeight());
             mIdToProperty[MarginProperty]->setValue(tileset->margin());
