--- conflicted
+++ resolved
@@ -58,16 +58,14 @@
 
     void retranslateTools();
 
-<<<<<<< HEAD
+    void createShortcuts(QWidget *parent);
+
 public slots:
     /**
      * Sets the tile that will be used when the creation mode is
      * CreateTileObjects or when replacing a tile of a tile object.
      */
     void setTile(Tile *tile);
-=======
-    void createShortcuts(QWidget *parent);
->>>>>>> e26d3c8e
 
 signals:
     void selectedToolChanged(AbstractTool *tool);
