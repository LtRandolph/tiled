/*
 * tilestampdock.cpp
 * Copyright 2015, Thorbjørn Lindeijer <bjorn@lindeijer.nl>
 *
 * This file is part of Tiled.
 *
 * This program is free software; you can redistribute it and/or modify it
 * under the terms of the GNU General Public License as published by the Free
 * Software Foundation; either version 2 of the License, or (at your option)
 * any later version.
 *
 * This program is distributed in the hope that it will be useful, but WITHOUT
 * ANY WARRANTY; without even the implied warranty of MERCHANTABILITY or
 * FITNESS FOR A PARTICULAR PURPOSE.  See the GNU General Public License for
 * more details.
 *
 * You should have received a copy of the GNU General Public License along with
 * this program. If not, see <http://www.gnu.org/licenses/>.
 */

#include "tilestampsdock.h"

#include "documentmanager.h"
#include "preferences.h"
#include "tilestamp.h"
#include "tilestampmanager.h"
#include "tilestampmodel.h"
#include "utils.h"

#include <QAction>
#include <QFileDialog>
#include <QHeaderView>
#include <QLineEdit>
#include <QKeyEvent>
#include <QMenu>
#include <QSortFilterProxyModel>
#include <QToolBar>
#include <QVBoxLayout>

namespace Tiled {
namespace Internal {

TileStampsDock::TileStampsDock(TileStampManager *stampManager, QWidget *parent)
    : QDockWidget(parent)
    , mTileStampManager(stampManager)
    , mTileStampModel(stampManager->tileStampModel())
    , mProxyModel(new QSortFilterProxyModel(mTileStampModel))
    , mFilterEdit(new QLineEdit(this))
    , mNewStamp(new QAction(this))
    , mAddVariation(new QAction(this))
    , mDuplicate(new QAction(this))
    , mDelete(new QAction(this))
    , mChooseFolder(new QAction(this))
{
    setObjectName(QLatin1String("TileStampsDock"));

    mProxyModel->setSortLocaleAware(true);
    mProxyModel->setSortCaseSensitivity(Qt::CaseInsensitive);
    mProxyModel->setFilterCaseSensitivity(Qt::CaseInsensitive);
    mProxyModel->setSourceModel(mTileStampModel);
    mProxyModel->sort(0);

    mTileStampView = new TileStampView(this);
    mTileStampView->setModel(mProxyModel);
    mTileStampView->setVerticalScrollMode(QAbstractItemView::ScrollPerPixel);
    mTileStampView->header()->setStretchLastSection(false);
    mTileStampView->header()->setSectionResizeMode(0, QHeaderView::Stretch);
    mTileStampView->header()->setSectionResizeMode(1, QHeaderView::ResizeToContents);

    mTileStampView->setContextMenuPolicy(Qt::CustomContextMenu);
    connect(mTileStampView, SIGNAL(customContextMenuRequested(QPoint)),
            SLOT(showContextMenu(QPoint)));

    mNewStamp->setIcon(QIcon(QLatin1String(":images/16x16/document-new.png")));
    mAddVariation->setIcon(QIcon(QLatin1String(":/images/16x16/add.png")));
    mDuplicate->setIcon(QIcon(QLatin1String(":/images/16x16/stock-duplicate-16.png")));
    mDelete->setIcon(QIcon(QLatin1String(":images/16x16/edit-delete.png")));
    mChooseFolder->setIcon(QIcon(QLatin1String(":images/16x16/document-open.png")));

    Utils::setThemeIcon(mNewStamp, "document-new");
    Utils::setThemeIcon(mAddVariation, "add");
    Utils::setThemeIcon(mDelete, "edit-delete");
    Utils::setThemeIcon(mChooseFolder, "document-open");

    mFilterEdit->setClearButtonEnabled(true);

    connect(mFilterEdit, &QLineEdit::textChanged,
            mProxyModel, &QSortFilterProxyModel::setFilterFixedString);

    connect(mTileStampModel, &TileStampModel::stampRenamed,
            this, &TileStampsDock::ensureStampVisible);

    connect(mNewStamp, &QAction::triggered, this, &TileStampsDock::newStamp);
    connect(mAddVariation, &QAction::triggered, this, &TileStampsDock::addVariation);
    connect(mDuplicate, &QAction::triggered, this, &TileStampsDock::duplicate);
    connect(mDelete, &QAction::triggered, this, &TileStampsDock::delete_);
    connect(mChooseFolder, &QAction::triggered, this, &TileStampsDock::chooseFolder);

    mDuplicate->setEnabled(false);
    mDelete->setEnabled(false);
    mAddVariation->setEnabled(false);

    QWidget *widget = new QWidget(this);
    QVBoxLayout *layout = new QVBoxLayout(widget);
    layout->setMargin(0);

    QToolBar *buttonContainer = new QToolBar;
    buttonContainer->setFloatable(false);
    buttonContainer->setMovable(false);
    buttonContainer->setIconSize(Utils::smallIconSize());

    buttonContainer->addAction(mNewStamp);
    buttonContainer->addAction(mAddVariation);
    buttonContainer->addAction(mDuplicate);
    buttonContainer->addAction(mDelete);

    QWidget *stretch = new QWidget;
    stretch->setSizePolicy(QSizePolicy::Expanding, QSizePolicy::Minimum);
    buttonContainer->addWidget(stretch);

    buttonContainer->addAction(mChooseFolder);

    QVBoxLayout *listAndToolBar = new QVBoxLayout;
    listAndToolBar->setSpacing(0);
    listAndToolBar->addWidget(mFilterEdit);
    listAndToolBar->addWidget(mTileStampView);
    listAndToolBar->addWidget(buttonContainer);

    layout->addLayout(listAndToolBar);

    QItemSelectionModel *selectionModel = mTileStampView->selectionModel();
    connect(selectionModel, &QItemSelectionModel::currentRowChanged,
            this, &TileStampsDock::currentRowChanged);
    connect(mTileStampView, &QAbstractItemView::pressed,
            this, &TileStampsDock::indexPressed);

    setWidget(widget);
    retranslateUi();
}

void TileStampsDock::changeEvent(QEvent *e)
{
    QDockWidget::changeEvent(e);
    switch (e->type()) {
    case QEvent::LanguageChange:
        retranslateUi();
        break;
    default:
        break;
    }
}

void TileStampsDock::keyPressEvent(QKeyEvent *event)
{
    switch (event->key()) {
    case Qt::Key_Delete:
    case Qt::Key_Backspace:
        delete_();
        return;
    }

    QDockWidget::keyPressEvent(event);
}

void TileStampsDock::indexPressed(const QModelIndex &index)
{
    const QModelIndex sourceIndex = mProxyModel->mapToSource(index);
    setStampAtIndex(sourceIndex);
}

void TileStampsDock::currentRowChanged(const QModelIndex &index)
{
    const QModelIndex sourceIndex = mProxyModel->mapToSource(index);
    const bool isStamp = mTileStampModel->isStamp(sourceIndex);

    mDuplicate->setEnabled(isStamp);
    mDelete->setEnabled(sourceIndex.isValid());
    mAddVariation->setEnabled(isStamp);

<<<<<<< HEAD
    if (isStamp) {
        emit setStamp(mTileStampModel->stampAt(sourceIndex));
    } else if (const TileStampVariation *variation = mTileStampModel->variationAt(sourceIndex)) {
        // single variation clicked, use it specifically
        emit setStamp(TileStamp(variation->map->clone()));
    }
=======
    setStampAtIndex(sourceIndex);
>>>>>>> d41e4fc3
}

void TileStampsDock::showContextMenu(QPoint pos)
{
    const QModelIndex index = mTileStampView->indexAt(pos);
    if (!index.isValid())
        return;

    QMenu menu;

    const QModelIndex sourceIndex = mProxyModel->mapToSource(index);
    if (mTileStampModel->isStamp(sourceIndex)) {
        QAction *addStampVariation = new QAction(mAddVariation->icon(),
                                                 mAddVariation->text(), &menu);
        QAction *deleteStamp = new QAction(mDelete->icon(),
                                           tr("Delete Stamp"), &menu);

        connect(deleteStamp, SIGNAL(triggered(bool)), SLOT(delete_()));
        connect(addStampVariation, SIGNAL(triggered(bool)), SLOT(addVariation()));

        menu.addAction(addStampVariation);
        menu.addSeparator();
        menu.addAction(deleteStamp);
    } else {
        QAction *removeVariation = new QAction(QIcon(QLatin1String(":/images/16x16/remove.png")),
                                               tr("Remove Variation"),
                                               &menu);

        Utils::setThemeIcon(removeVariation, "remove");

        connect(removeVariation, SIGNAL(triggered(bool)), SLOT(delete_()));

        menu.addAction(removeVariation);
    }

    menu.exec(mTileStampView->viewport()->mapToGlobal(pos));
}

void TileStampsDock::newStamp()
{
    TileStamp stamp = mTileStampManager->createStamp();

    if (isVisible() && !stamp.isEmpty()) {
        QModelIndex stampIndex = mTileStampModel->index(stamp);
        if (stampIndex.isValid()) {
            QModelIndex viewIndex = mProxyModel->mapFromSource(stampIndex);
            mTileStampView->setCurrentIndex(viewIndex);
            mTileStampView->edit(viewIndex);
        }
    }
}

void TileStampsDock::delete_()
{
    const QModelIndex index = mTileStampView->currentIndex();
    if (!index.isValid())
        return;

    const QModelIndex sourceIndex = mProxyModel->mapToSource(index);
    mTileStampModel->removeRow(sourceIndex.row(), sourceIndex.parent());
}

void TileStampsDock::duplicate()
{
    const QModelIndex index = mTileStampView->currentIndex();
    if (!index.isValid())
        return;

    const QModelIndex sourceIndex = mProxyModel->mapToSource(index);
    if (!mTileStampModel->isStamp(sourceIndex))
        return;

    TileStamp stamp = mTileStampModel->stampAt(sourceIndex);
    mTileStampModel->addStamp(stamp.clone());
}

void TileStampsDock::addVariation()
{
    const QModelIndex index = mTileStampView->currentIndex();
    if (!index.isValid())
        return;

    const QModelIndex sourceIndex = mProxyModel->mapToSource(index);
    if (!mTileStampModel->isStamp(sourceIndex))
        return;

    const TileStamp &stamp = mTileStampModel->stampAt(sourceIndex);
    mTileStampManager->addVariation(stamp);
}

void TileStampsDock::chooseFolder()
{
    Preferences *prefs = Preferences::instance();

    QString stampsDirectory = prefs->stampsDirectory();
    stampsDirectory = QFileDialog::getExistingDirectory(window(),
                                                        tr("Choose the Stamps Folder"),
                                                        stampsDirectory);
    if (!stampsDirectory.isEmpty())
        prefs->setStampsDirectory(stampsDirectory);
}

void TileStampsDock::ensureStampVisible(const TileStamp &stamp)
{
    QModelIndex stampIndex = mTileStampModel->index(stamp);
    if (stampIndex.isValid())
        mTileStampView->scrollTo(mProxyModel->mapFromSource(stampIndex));
}

void TileStampsDock::retranslateUi()
{
    setWindowTitle(tr("Tile Stamps"));

    mNewStamp->setText(tr("Add New Stamp"));
    mAddVariation->setText(tr("Add Variation"));
    mDuplicate->setText(tr("Duplicate Stamp"));
    mDelete->setText(tr("Delete Selected"));
    mChooseFolder->setText(tr("Set Stamps Folder"));

    mFilterEdit->setPlaceholderText(tr("Filter"));
}

void TileStampsDock::setStampAtIndex(const QModelIndex &index)
{
    const bool isStamp = mTileStampModel->isStamp(index);

    if (isStamp) {
        emit setStamp(mTileStampModel->stampAt(index));
    } else if (const TileStampVariation *variation = mTileStampModel->variationAt(index)) {
        // single variation clicked, use it specifically
        emit setStamp(TileStamp(new Map(*variation->map)));
    }
}


TileStampView::TileStampView(QWidget *parent)
    : QTreeView(parent)
{
}

QSize TileStampView::sizeHint() const
{
    return Utils::dpiScaled(QSize(200, 200));
}

bool TileStampView::event(QEvent *event)
{
    if (event->type() == QEvent::ShortcutOverride) {
        if (static_cast<QKeyEvent *>(event)->key() == Qt::Key_Tab) {
            if (indexWidget(currentIndex())) {
                event->accept();
                return true;
            }
        }
    }

    return QTreeView::event(event);
}

} // namespace Internal
} // namespace Tiled<|MERGE_RESOLUTION|>--- conflicted
+++ resolved
@@ -177,16 +177,7 @@
     mDelete->setEnabled(sourceIndex.isValid());
     mAddVariation->setEnabled(isStamp);
 
-<<<<<<< HEAD
-    if (isStamp) {
-        emit setStamp(mTileStampModel->stampAt(sourceIndex));
-    } else if (const TileStampVariation *variation = mTileStampModel->variationAt(sourceIndex)) {
-        // single variation clicked, use it specifically
-        emit setStamp(TileStamp(variation->map->clone()));
-    }
-=======
     setStampAtIndex(sourceIndex);
->>>>>>> d41e4fc3
 }
 
 void TileStampsDock::showContextMenu(QPoint pos)
@@ -317,7 +308,7 @@
         emit setStamp(mTileStampModel->stampAt(index));
     } else if (const TileStampVariation *variation = mTileStampModel->variationAt(index)) {
         // single variation clicked, use it specifically
-        emit setStamp(TileStamp(new Map(*variation->map)));
+        emit setStamp(TileStamp(variation->map->clone()));
     }
 }
 
