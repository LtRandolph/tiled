/*
 * editableobject.h
 * Copyright 2019, Thorbjørn Lindeijer <bjorn@lindeijer.nl>
 *
 * This file is part of Tiled.
 *
 * This program is free software; you can redistribute it and/or modify it
 * under the terms of the GNU General Public License as published by the Free
 * Software Foundation; either version 2 of the License, or (at your option)
 * any later version.
 *
 * This program is distributed in the hope that it will be useful, but WITHOUT
 * ANY WARRANTY; without even the implied warranty of MERCHANTABILITY or
 * FITNESS FOR A PARTICULAR PURPOSE.  See the GNU General Public License for
 * more details.
 *
 * You should have received a copy of the GNU General Public License along with
 * this program. If not, see <http://www.gnu.org/licenses/>.
 */

#pragma once

#include "object.h"

#include <QObject>

namespace Tiled {

class Document;
class EditableAsset;

/**
 * Editable wrapper class, enabling objects to be inspected and modified from
 * scripts.
 *
 * Generally, editables are created on-demand and are owned by the script
 * (garbage collected). This excludes EditableAsset instances, which are owned
 * by their Document.
 */
class EditableObject : public QObject
{
    Q_OBJECT

    Q_PROPERTY(Tiled::EditableAsset *asset READ asset)
    Q_PROPERTY(bool readOnly READ isReadOnly)

public:
    EditableObject(EditableAsset *asset,
                   Object *object,
                   QObject *parent = nullptr);

    EditableAsset *asset() const;
    virtual bool isReadOnly() const;

    Q_INVOKABLE QVariant property(const QString &name) const;
    Q_INVOKABLE void setProperty(const QString &name, const QVariant &value);

    Q_INVOKABLE QVariantMap properties() const;
    Q_INVOKABLE void setProperties(const QVariantMap &properties);

    Q_INVOKABLE void removeProperty(const QString &name);

    Q_INVOKABLE QVariant resolvedProperty(const QString &name) const;
    Q_INVOKABLE QVariantMap resolvedProperties() const;

    Object *object() const;
    Document *document() const;

    void setAsset(EditableAsset *asset);
    void setObject(Object *object);

protected:
    bool checkReadOnly() const;

private:
    QVariant toScript(const QVariant &value) const;
    QVariant fromScript(const QVariant &value) const;
    QVariantMap toScript(const QVariantMap &value) const;
    QVariantMap fromScript(const QVariantMap &value) const;

    EditableAsset *mAsset;
    Object *mObject;
};


inline EditableAsset *EditableObject::asset() const
{
    return mAsset;
}

inline QVariant EditableObject::property(const QString &name) const
{
    return toScript(mObject->property(name));
}

inline QVariantMap EditableObject::properties() const
{
    return toScript(mObject->properties());
}

inline QVariant EditableObject::resolvedProperty(const QString &name) const
{
<<<<<<< HEAD
    return toScript(mObject->inheritedProperty(name));
=======
    return toScript(mObject->resolvedProperty(name));
>>>>>>> 0931232b
}

inline QVariantMap EditableObject::resolvedProperties() const
{
<<<<<<< HEAD
    return toScript(mObject->inheritedProperties());
=======
    return toScript(mObject->resolvedProperties());
>>>>>>> 0931232b
}

inline Object *EditableObject::object() const
{
    return mObject;
}

inline void EditableObject::setAsset(EditableAsset *asset)
{
    mAsset = asset;
}

inline void EditableObject::setObject(Object *object)
{
    mObject = object;
}

} // namespace Tiled<|MERGE_RESOLUTION|>--- conflicted
+++ resolved
@@ -100,20 +100,12 @@
 
 inline QVariant EditableObject::resolvedProperty(const QString &name) const
 {
-<<<<<<< HEAD
-    return toScript(mObject->inheritedProperty(name));
-=======
     return toScript(mObject->resolvedProperty(name));
->>>>>>> 0931232b
 }
 
 inline QVariantMap EditableObject::resolvedProperties() const
 {
-<<<<<<< HEAD
-    return toScript(mObject->inheritedProperties());
-=======
     return toScript(mObject->resolvedProperties());
->>>>>>> 0931232b
 }
 
 inline Object *EditableObject::object() const
