/*
 * tileset.h
 * Copyright 2008-2015, Thorbjørn Lindeijer <thorbjorn@lindeijer.nl>
 * Copyright 2009, Edward Hutchins <eah1@yahoo.com>
 *
 * This file is part of libtiled.
 *
 * Redistribution and use in source and binary forms, with or without
 * modification, are permitted provided that the following conditions are met:
 *
 *    1. Redistributions of source code must retain the above copyright notice,
 *       this list of conditions and the following disclaimer.
 *
 *    2. Redistributions in binary form must reproduce the above copyright
 *       notice, this list of conditions and the following disclaimer in the
 *       documentation and/or other materials provided with the distribution.
 *
 * THIS SOFTWARE IS PROVIDED BY THE CONTRIBUTORS ``AS IS'' AND ANY EXPRESS OR
 * IMPLIED WARRANTIES, INCLUDING, BUT NOT LIMITED TO, THE IMPLIED WARRANTIES OF
 * MERCHANTABILITY AND FITNESS FOR A PARTICULAR PURPOSE ARE DISCLAIMED. IN NO
 * EVENT SHALL THE CONTRIBUTORS BE LIABLE FOR ANY DIRECT, INDIRECT, INCIDENTAL,
 * SPECIAL, EXEMPLARY, OR CONSEQUENTIAL DAMAGES (INCLUDING, BUT NOT LIMITED TO,
 * PROCUREMENT OF SUBSTITUTE GOODS OR SERVICES; LOSS OF USE, DATA, OR PROFITS;
 * OR BUSINESS INTERRUPTION) HOWEVER CAUSED AND ON ANY THEORY OF LIABILITY,
 * WHETHER IN CONTRACT, STRICT LIABILITY, OR TORT (INCLUDING NEGLIGENCE OR
 * OTHERWISE) ARISING IN ANY WAY OUT OF THE USE OF THIS SOFTWARE, EVEN IF
 * ADVISED OF THE POSSIBILITY OF SUCH DAMAGE.
 */

#ifndef TILESET_H
#define TILESET_H

#include "imagereference.h"
#include "object.h"

#include <QColor>
#include <QList>
#include <QVector>
#include <QPoint>
#include <QSharedPointer>
#include <QString>
#include <QPixmap>

class QImage;
class QPixmap;

namespace Tiled {

class Tile;
class Tileset;
class Terrain;

typedef QSharedPointer<Tileset> SharedTileset;

/**
 * A tileset, representing a set of tiles.
 *
 * This class is meant to be used by either loading tiles from a tileset image
 * (using loadFromImage) or by adding/removing individual tiles (using
 * addTile, insertTiles and removeTiles). These two use-cases are not meant to
 * be mixed.
 */
class TILEDSHARED_EXPORT Tileset : public Object
{
public:
    /**
     * Creates a new tileset with the given parameters. Using this function
     * makes sure the internal weak pointer is initialized, which enables the
     * sharedPointer() function.
     *
     * @param name        the name of the tileset
     * @param tileWidth   the width of the tiles in the tileset
     * @param tileHeight  the height of the tiles in the tileset
     * @param tileSpacing the spacing between the tiles in the tileset image
     * @param margin      the margin around the tiles in the tileset image
     */
    static SharedTileset create(const QString &name,
                                int tileWidth,
                                int tileHeight,
                                int tileSpacing = 0,
                                int margin = 0)
    {
        SharedTileset tileset(new Tileset(name, tileWidth, tileHeight,
                                          tileSpacing, margin));
        tileset->mWeakPointer = tileset;
        return tileset;
    }

private:
    /**
     * Private constructor. Use create() instead.
     */
    Tileset(QString name, int tileWidth, int tileHeight,
            int tileSpacing = 0, int margin = 0):
        Object(TilesetType),
        mName(std::move(name)),
        mTileWidth(tileWidth),
        mTileHeight(tileHeight),
        mTileSpacing(tileSpacing),
        mMargin(margin),
        mColumnCount(0),
        mNextTileId(0),
        mTerrainDistancesDirty(false)
    {
        Q_ASSERT(tileSpacing >= 0);
        Q_ASSERT(margin >= 0);
    }

public:
    ~Tileset();

    const QString &name() const;
    void setName(const QString &name);

    const QString &fileName() const;
    void setFileName(const QString &fileName);
    bool isExternal() const;

    int tileWidth() const;
    int tileHeight() const;

    QSize tileSize() const;
    void setTileSize(QSize tileSize);

    int tileSpacing() const;
    void setTileSpacing(int tileSpacing);

    int margin() const;
    void setMargin(int margin);

    QPoint tileOffset() const;
    void setTileOffset(QPoint offset);

    const QMap<int, Tile*> &tiles() const;
    Tile *findTile(int id) const;
    Tile *tileAt(int id) const { return findTile(id); } // provided for Python
    Tile *findOrCreateTile(int id);
    int tileCount() const;

    int columnCount() const;

    int imageWidth() const;
    int imageHeight() const;

    QColor transparentColor() const;
    void setTransparentColor(const QColor &c);

<<<<<<< HEAD
    void setImageReference(const ImageReference &reference);
=======
    /**
     * @see tileOffset
     */
    void setTileOffset(QPoint offset) { mTileOffset = offset; }

    /**
     * Returns a const reference to the list of tiles in this tileset.
     */
    const QList<Tile*> &tiles() const { return mTiles; }

    /**
     * Returns the tile for the given tile ID.
     * The tile ID is local to this tileset, which means the IDs are in range
     * [0, tileCount() - 1].
     */
    Tile *tileAt(int id) const;

    /**
     * Returns the number of tiles in this tileset.
     */
    int tileCount() const { return mTiles.size(); }

    /**
     * Removes (and deletes) the last tile from this set.
     */
    void removeLastTile();

    /**
     * Returns the number of tile columns in the tileset image.
     */
    int columnCount() const { return mColumnCount; }

    /**
     * Returns the width of the tileset image.
     */
    int imageWidth() const { return mImageWidth; }

    /**
     * Returns the height of the tileset image.
     */
    int imageHeight() const { return mImageHeight; }

    /**
     * Returns the transparent color, or an invalid color if no transparent
     * color is used.
     */
    QColor transparentColor() const { return mTransparentColor; }

    /**
     * Sets the transparent color. Pixels with this color will be masked out
     * when loadFromImage() is called.
     */
    void setTransparentColor(const QColor &c) { mTransparentColor = c; }
>>>>>>> b69e4e0e

    bool loadFromImage(const QImage &image, const QString &fileName);
    bool loadFromImage(const QString &fileName);
    bool loadImage();

    SharedTileset findSimilarTileset(const QVector<SharedTileset> &tilesets) const;

    const QString &imageSource() const;
    void setImageSource(const QString &imageSource);

<<<<<<< HEAD
=======
    /**
     * Sets the image source of this tileset. Does not reload any tiles!
     */
    void setImageSource(const QString &imageSource);

    /**
     * Returns the column count that this tileset would have if the tileset
     * image would have the given \a width. This takes into account the tile
     * size, margin and spacing.
     */
>>>>>>> b69e4e0e
    int columnCountForWidth(int width) const;

    const QList<Terrain*> &terrains() const;
    int terrainCount() const;
    Terrain *terrain(int index) const;

    Terrain *addTerrain(const QString &name, int imageTileId);
    void insertTerrain(int index, Terrain *terrain);
    Terrain *takeTerrainAt(int index);

    int terrainTransitionPenalty(int terrainType0, int terrainType1) const;

    Tile *addTile(const QPixmap &image, const QString &source = QString());
    void addTiles(const QList<Tile*> &tiles);
    void removeTiles(const QList<Tile *> &tiles);

    void setNextTileId(int nextId);
    int nextTileId() const;
    int takeNextTileId();

    void setTileImage(int id,
                      const QPixmap &image,
                      const QString &source = QString());

    void markTerrainDistancesDirty();

    SharedTileset sharedPointer() const;

private:
    void updateTileSize();
    void recalculateTerrainDistances();

    QString mName;
    QString mFileName;
    ImageReference mImageReference;
    int mTileWidth;
    int mTileHeight;
    int mTileSpacing;
    int mMargin;
    QPoint mTileOffset;
    int mColumnCount;
    QMap<int, Tile*> mTiles;
    int mNextTileId;
    QList<Terrain*> mTerrainTypes;
    bool mTerrainDistancesDirty;

    QWeakPointer<Tileset> mWeakPointer;
};


/**
 * Returns the name of this tileset.
 */
inline const QString &Tileset::name() const
{
    return mName;
}

/**
 * Sets the name of this tileset.
 */
inline void Tileset::setName(const QString &name)
{
    mName = name;
}

/**
 * Returns the file name of this tileset. When the tileset isn't an
 * external tileset, the file name is empty.
 */
inline const QString &Tileset::fileName() const
{
    return mFileName;
}

/**
 * Sets the filename of this tileset.
 */
inline void Tileset::setFileName(const QString &fileName)
{
    mFileName = fileName;
}

/**
 * Returns whether this tileset is external.
 */
inline bool Tileset::isExternal() const
{
    return !mFileName.isEmpty();
}

/**
 * Returns the maximum width of the tiles in this tileset.
 */
inline int Tileset::tileWidth() const
{
    return mTileWidth;
}

/**
 * Returns the maximum height of the tiles in this tileset.
 */
inline int Tileset::tileHeight() const
{
    return mTileHeight;
}

/**
 * Returns the maximum size of the tiles in this tileset.
 */
inline QSize Tileset::tileSize() const
{
    return QSize(mTileWidth, mTileHeight);
}

/**
 * Returns the spacing between the tiles in the tileset image.
 */
inline int Tileset::tileSpacing() const
{
    return mTileSpacing;
}

/**
 * Returns the margin around the tiles in the tileset image.
 */
inline int Tileset::margin() const
{
    return mMargin;
}

/**
 * Returns the offset that is applied when drawing the tiles in this
 * tileset.
 */
inline QPoint Tileset::tileOffset() const
{
    return mTileOffset;
}

/**
 * @see tileOffset
 */
inline void Tileset::setTileOffset(QPoint offset)
{
    mTileOffset = offset;
}

/**
 * Returns a const reference to the list of tiles in this tileset.
 */
inline const QMap<int, Tile *> &Tileset::tiles() const
{
    return mTiles;
}

/**
 * Returns the tile with the given tile ID. The tile IDs are local to this
 * tileset.
 */
inline Tile *Tileset::findTile(int id) const
{
    return mTiles.value(id);
}

/**
 * Returns the number of tiles in this tileset.
 *
 * Note that the tiles are not necessarily consecutive.
 */
inline int Tileset::tileCount() const
{
    return mTiles.size();
}

/**
 * Returns the number of tile columns in the tileset image.
 */
inline int Tileset::columnCount() const
{
    return mColumnCount;
}

/**
 * Returns the width of the tileset image.
 */
inline int Tileset::imageWidth() const
{
    return mImageReference.size.width();
}

/**
 * Returns the height of the tileset image.
 */
inline int Tileset::imageHeight() const
{
    return mImageReference.size.height();
}

/**
 * Returns the transparent color, or an invalid color if no transparent
 * color is used.
 */
inline QColor Tileset::transparentColor() const
{
    return mImageReference.transparentColor;
}

/**
 * Convenience override that loads the image using the QImage constructor.
 */
inline bool Tileset::loadFromImage(const QString &fileName)
{
    return loadFromImage(QImage(fileName), fileName);
}

/**
 * Returns the file name of the external image that contains the tiles in
 * this tileset. Is an empty string when this tileset doesn't have a
 * tileset image.
 */
inline const QString &Tileset::imageSource() const
{
    return mImageReference.source;
}

/**
 * Returns a const reference to the list of terrains in this tileset.
 */
inline const QList<Terrain *> &Tileset::terrains() const
{
    return mTerrainTypes;
}

/**
 * Returns the number of terrain types in this tileset.
 */
inline int Tileset::terrainCount() const
{
    return mTerrainTypes.size();
}

/**
 * Returns the terrain type at the given \a index.
 */
inline Terrain *Tileset::terrain(int index) const
{
    return index >= 0 ? mTerrainTypes[index] : nullptr;
}

/**
 * Sets the next id to be used for tiles in this tileset.
 */
inline void Tileset::setNextTileId(int nextId)
{
    Q_ASSERT(nextId > 0);
    mNextTileId = nextId;
}

/**
 * Returns the next tile id for this tileset.
 */
inline int Tileset::nextTileId() const
{
    return mNextTileId;
}

/**
 * Returns the next tile id for this tileset and allocates a new one.
 */
inline int Tileset::takeNextTileId()
{
    return mNextTileId++;
}

/**
 * Used by the Tile class when its terrain information changes.
 */
inline void Tileset::markTerrainDistancesDirty()
{
    mTerrainDistancesDirty = true;
}

inline SharedTileset Tileset::sharedPointer() const
{
    return SharedTileset(mWeakPointer);
}

} // namespace Tiled

#endif // TILESET_H<|MERGE_RESOLUTION|>--- conflicted
+++ resolved
@@ -42,7 +42,6 @@
 #include <QPixmap>
 
 class QImage;
-class QPixmap;
 
 namespace Tiled {
 
@@ -145,63 +144,7 @@
     QColor transparentColor() const;
     void setTransparentColor(const QColor &c);
 
-<<<<<<< HEAD
     void setImageReference(const ImageReference &reference);
-=======
-    /**
-     * @see tileOffset
-     */
-    void setTileOffset(QPoint offset) { mTileOffset = offset; }
-
-    /**
-     * Returns a const reference to the list of tiles in this tileset.
-     */
-    const QList<Tile*> &tiles() const { return mTiles; }
-
-    /**
-     * Returns the tile for the given tile ID.
-     * The tile ID is local to this tileset, which means the IDs are in range
-     * [0, tileCount() - 1].
-     */
-    Tile *tileAt(int id) const;
-
-    /**
-     * Returns the number of tiles in this tileset.
-     */
-    int tileCount() const { return mTiles.size(); }
-
-    /**
-     * Removes (and deletes) the last tile from this set.
-     */
-    void removeLastTile();
-
-    /**
-     * Returns the number of tile columns in the tileset image.
-     */
-    int columnCount() const { return mColumnCount; }
-
-    /**
-     * Returns the width of the tileset image.
-     */
-    int imageWidth() const { return mImageWidth; }
-
-    /**
-     * Returns the height of the tileset image.
-     */
-    int imageHeight() const { return mImageHeight; }
-
-    /**
-     * Returns the transparent color, or an invalid color if no transparent
-     * color is used.
-     */
-    QColor transparentColor() const { return mTransparentColor; }
-
-    /**
-     * Sets the transparent color. Pixels with this color will be masked out
-     * when loadFromImage() is called.
-     */
-    void setTransparentColor(const QColor &c) { mTransparentColor = c; }
->>>>>>> b69e4e0e
 
     bool loadFromImage(const QImage &image, const QString &fileName);
     bool loadFromImage(const QString &fileName);
@@ -212,19 +155,6 @@
     const QString &imageSource() const;
     void setImageSource(const QString &imageSource);
 
-<<<<<<< HEAD
-=======
-    /**
-     * Sets the image source of this tileset. Does not reload any tiles!
-     */
-    void setImageSource(const QString &imageSource);
-
-    /**
-     * Returns the column count that this tileset would have if the tileset
-     * image would have the given \a width. This takes into account the tile
-     * size, margin and spacing.
-     */
->>>>>>> b69e4e0e
     int columnCountForWidth(int width) const;
 
     const QList<Terrain*> &terrains() const;
@@ -240,6 +170,7 @@
     Tile *addTile(const QPixmap &image, const QString &source = QString());
     void addTiles(const QList<Tile*> &tiles);
     void removeTiles(const QList<Tile *> &tiles);
+    void deleteTile(int id);
 
     void setNextTileId(int nextId);
     int nextTileId() const;
